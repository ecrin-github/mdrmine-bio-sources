package org.intermine.bio.dataconversion;

/*
 * Copyright (C) 2024-2025 MDRMine
 * Modified from 2002-2019 FlyMine 
 *
 * This code may be freely distributed and modified under the
 * terms of the GNU Lesser General Public Licence.  This should
 * be distributed with the code.  See the LICENSE file for more
 * information or http://www.gnu.org/copyleft/lesser.html.
 *
 */

import com.opencsv.CSVParser;
import com.opencsv.CSVParserBuilder;
import com.opencsv.CSVReader;
import com.opencsv.CSVReaderBuilder;
import com.opencsv.exceptions.CsvMalformedLineException;
import org.apache.commons.lang3.math.NumberUtils;
import org.apache.commons.text.WordUtils;
import org.apache.log4j.Logger;
import org.intermine.dataconversion.ItemWriter;
import org.intermine.metadata.Model;
<<<<<<< HEAD
import org.intermine.model.bio.Country;
import org.intermine.objectstore.query.*;
=======
>>>>>>> 284b6363
import org.intermine.xml.full.Item;

import java.io.File;
import java.io.Reader;
import java.nio.charset.StandardCharsets;
import java.nio.file.Files;
import java.nio.file.Paths;
import java.time.LocalDate;
<<<<<<< HEAD
import java.util.*;
=======
import java.util.ArrayList;
import java.util.HashMap;
import java.util.HashSet;
import java.util.List;
import java.util.Map;
>>>>>>> 284b6363
import java.util.regex.Matcher;
import java.util.regex.Pattern;


/**
 * Class to parse values from a WHO data file and store them as MDRMine items
 * @author ECRIN
 */
public class WhoConverter extends CacheConverter
{
    /* Regex to Java converter: https://www.regexplanet.com/advanced/java/index.html */
    // TODO: "-"/"--" are none or unknown?
    private static final Pattern P_NOT_APPLICABLE = Pattern.compile(".*(not\\h*applicable|N/?A).*", Pattern.CASE_INSENSITIVE);  // N/A
    private static final Pattern P_NONE = Pattern.compile(".*\\b(none|no)\\b.*", Pattern.CASE_INSENSITIVE);
    private static final Pattern P_UNKNOWN = Pattern.compile(".*\\b(unknown|not\\h*specified|not\\h*stated)\\b.*", Pattern.CASE_INSENSITIVE);
    // TODO: N/A != none?
    // TODO: "-" as no limit?
    private static final Pattern P_AGE_NOT_APPLICABLE = Pattern.compile(
        ".*(not\\h*applicable|N/?A|no\\h*limit|no|none|-2147483648).*", 
        Pattern.CASE_INSENSITIVE);  // N/A / No limit
    // [number][unit] possibly with gt/lt in front (gte/lte is not interesting here)
    private static final Pattern P_AGE = Pattern.compile(
        "[^0-9]*([<>][^=])?\\h*([0-9]+\\.?[0-9]*)\\h*(minute|hour|day|week|month|year|age)?.*", 
        Pattern.CASE_INSENSITIVE);
    private static final Pattern P_TYPE_INTERVENTIONAL = Pattern.compile(
        ".*(BA\\/BE|intervention\\w*)\\b(?!.*observation).*", 
        Pattern.CASE_INSENSITIVE);
    private static final Pattern P_TYPE_OBSERVATIONAL = Pattern.compile(
        ".*(PMS|factors|epidemio?logical|^observation\\w*)\\b(?!\\h+invasive).*", 
        Pattern.CASE_INSENSITIVE);
    private static final Pattern P_TYPE_OTHER = Pattern.compile(".*(observational\\h+invasive|other\\w*).*", Pattern.CASE_INSENSITIVE);
    private static final Pattern P_TYPE_BASIC_SCIENCE = Pattern.compile(".*basic.*", Pattern.CASE_INSENSITIVE);
    private static final Pattern P_TYPE_EXPANDED_ACCESS = Pattern.compile(".*expanded.*", Pattern.CASE_INSENSITIVE);
    private static final String PHASE_NBS = "0|1|2|3|4|iv|iii|ii|i";  // No subroutines in Java Regex
    private static final Pattern P_PHASE_NUMBER = Pattern.compile(
        "^(Phase|Early\\h+phase)?[-|\\h]*(0|1|2|3|4|iv|iii|ii|i)(?>[^1234iv\\n]+\\b(0|1|2|3|4|iv|iii|ii|i))?.*", 
        Pattern.CASE_INSENSITIVE);
    private static final Pattern P_PHASE_VERBOSE = Pattern.compile(
        ".*Phase\\h*i\\):\\h*(no|yes)?.*\\(Phase\\h*ii\\):\\h*(no|yes)?.*\\(Phase\\h*iii\\):\\h*(no|yes)?.*\\(Phase\\h*iv\\):\\h*(no|yes)?.*", 
        Pattern.CASE_INSENSITIVE);
    private static final Pattern P_FEATURE_INTERVENTIONAL = Pattern.compile(
        "(allocation\\h*:\\h*([^.,;]*)([\\.,;]))?\\h*(intervention\\h* model\\h*:\\h*([^.,;]*)\\3)?\\h*(primary\\h*purpose\\h*:\\h*([^.,;]*)\\3)?\\h*(masking\\h*:\\h*(.*)\\3)?.*", 
        Pattern.CASE_INSENSITIVE);
    private static final Pattern P_GENDER_ALL = Pattern.compile("^\\h*(all|both|b).*", Pattern.CASE_INSENSITIVE);
    private static final Pattern P_GENDER_STRUCTURED = Pattern.compile(".*(Female:\\h*(\\w+|)).*(Male:\\h*(\\w+|)).*", Pattern.CASE_INSENSITIVE);
    private static final Pattern P_GENDER_MF = Pattern.compile("^\\h*((?:<br>\\h*)?\\b(male|men|m)\\w*\\b)(.*(female|women|f)\\w*\\b)?.*", Pattern.CASE_INSENSITIVE);
    private static final Pattern P_GENDER_FM = Pattern.compile("^\\h*(\\b(female|women|f)\\w*\\b)(.*(male|men|m)\\w*\\b)?.*", Pattern.CASE_INSENSITIVE);
    private static final Pattern P_IEC_NONE = Pattern.compile("^((?:inclusion|exclusion) criteria):\\h*(|no\\w*(?:\\h*exclusion\\h*criteria)?|\\/)\\.?$", 
        Pattern.CASE_INSENSITIVE);
    private static final Pattern P_IEC_NA = Pattern.compile("^((?:inclusion|exclusion) criteria):\\h*(not\\h*applicable|n\\/?a)\\.?$", Pattern.CASE_INSENSITIVE);
    private static final Pattern P_URL = Pattern.compile("\\b[^\\s]+\\.(pdf|doc|[a-zA-Z]).*\\b", Pattern.CASE_INSENSITIVE); // TODO: improve probably
    private static final Pattern P_FIX_EUCTR = Pattern.compile("(?<!:)\\/\\/", Pattern.CASE_INSENSITIVE);

    private static final String IC_PREFIX = "Inclusion criteria: ";
    private static final String EC_PREFIX = "Exclusion criteria: ";

    private static final String DATASET_TITLE = "ICTRPFullExport-1003291-20-06-2024.csv";
    private static final String DATA_SOURCE_NAME = "WHO";

    private String headersFilePath = "";
    private Map<String, Integer> fieldsToInd;
    private String registry;    // Registry name
    private boolean cache;  // Caching if new EUCTR study
<<<<<<< HEAD
    private boolean newerLastUpdate; // When parsing existing EUCTR study, true if last update date more recent than current one
    private Country currentCountry; // When parsing existing EUCTR study, country associated with country code

    /* Saving all EUCTR items for later modification and saving at the end  */
    // Cache of studies, key is primary identifier (not Item or DB id)
    private Map<String, Item> studies = new HashMap<String, Item>();
    // Study-related classes
    private Map<String, List<Item>> studyConditions = new HashMap<String, List<Item>>();
    private Map<String, List<Item>> studyCountries = new HashMap<String, List<Item>>();
    private Map<String, List<Item>> studyFeatures = new HashMap<String, List<Item>>();
    private Map<String, List<Item>> studyICDs = new HashMap<String, List<Item>>();
    private Map<String, List<Item>> studyIdentifiers = new HashMap<String, List<Item>>();
    private Map<String, List<Item>> locations = new HashMap<String, List<Item>>();
    private Map<String, List<Item>> organisations = new HashMap<String, List<Item>>();
    private Map<String, List<Item>> people = new HashMap<String, List<Item>>();
    private Map<String, List<Item>> relationships = new HashMap<String, List<Item>>();
    private Map<String, List<Item>> titles = new HashMap<String, List<Item>>();
    private Map<String, List<Item>> topics = new HashMap<String, List<Item>>();
    // DOs
    private Map<String, List<Item>> objects = new HashMap<String, List<Item>>();
    // DO-related subclasses
    private Map<String, List<Item>> objectDates = new HashMap<String, List<Item>>();
    private Map<String, List<Item>> objectDescriptions = new HashMap<String, List<Item>>();
    private Map<String, List<Item>> objectIdentifiers = new HashMap<String, List<Item>>();
    private Map<String, List<Item>> objectInstances = new HashMap<String, List<Item>>();
    //private Map<String, List<Item>> objectOrganisations = new HashMap<String, List<Item>>();
    //private Map<String, List<Item>> objectPeople = new HashMap<String, List<Item>>();
    //private Map<String, List<Item>> objectRelationships = new HashMap<String, List<Item>>();
    //private Map<String, List<Item>> objectTitles = new HashMap<String, List<Item>>();
    //private Map<String, List<Item>> objectTopics = new HashMap<String, List<Item>>();

    private static final Logger LOG = Logger.getLogger(WhoConverter.class);

=======
>>>>>>> 284b6363

    /**
     * Constructor
     * @param writer the ItemWriter used to handle the resultant items
     * @param model the Model
     */
    public WhoConverter(ItemWriter writer, Model model) {
        super(writer, model, DATA_SOURCE_NAME, DATASET_TITLE);
    }

    /**
     * Set headersFilePath from the corresponding source property in project.xml.
     * Method called by InterMine.
     * 
     * @param fp the path to the headers file
     */
    public void setHeadersFilePath(String fp) {
        this.headersFilePath = fp;
    }

    /**
     * Process WHO data file by iterating on each line of the data file.
     * Method called by InterMine.
     * {@inheritDoc}
     */
    public void process(Reader reader) throws Exception {
        /* Opened BufferedReader is passed as argument (from FileConverterTask.execute()) */
        this.startLogging("who");

        this.fieldsToInd = this.getHeaders();

        final CSVParser parser = new CSVParserBuilder()
                                        .withSeparator(',')
                                        .withQuoteChar('"')
                                        .build();
        final CSVReader csvReader = new CSVReaderBuilder(reader)
                                            .withCSVParser(parser)
                                            .build();

        boolean skipNext = false;

        // nextLine[] is an array of values from the line
        String[] nextLine = csvReader.readNext();

        // TODO: performance tests? compared to iterator
        while (nextLine != null) {
            if (!skipNext) {
                this.parseAndStoreValues(nextLine);
            } else {
                skipNext = false;
            }
            try {
                nextLine = csvReader.readNext();
            } catch (CsvMalformedLineException e) {
                nextLine = new String[0];
                skipNext = true;
            }
        }

        this.storeAllItems();

        this.stopLogging();
        /* BufferedReader is closed in FileConverterTask.execute() */
    }

    /**
     * Parse and store values as MDRMine items and attributes, from a list of values of a line of the data file.
     * 
     * @param lineValues the list of raw values of a line in the data file
     */
    public void parseAndStoreValues(String[] lineValues) throws Exception {
        Item study = null;
        this.registry = "";
        this.cache = false;
        this.newerLastUpdate = false;
        this.existingStudy = null;
        this.currentCountry = null;
        
        String trialID = this.getAndCleanValue(lineValues, "TrialID");
        String cleanedID = null;

        // Handling EUCTR trials
        if (trialID.startsWith("EUCTR")) {
            this.registry = ConverterCVT.R_EUCTR;
            // ID without country code suffix
            cleanedID = trialID.substring(0, 19);
            String countryCode = trialID.substring(20, 22);
            
            if (this.studies.containsKey(cleanedID)) {   // Adding country-specific info to existing trial
                this.existingStudy = this.studies.get(cleanedID);
                study = this.existingStudy;
                this.writeLog("Add country info, trial ID: " + cleanedID);
            } else {
                this.cache = true;
            }

            // Using ID without country code suffix
            this.currentTrialID = cleanedID;

            // Getting country from ID country code
            if (!ConverterUtils.isNullOrEmptyOrBlank(countryCode)) {
                this.currentCountry = this.getCountryFromField("isoAlpha2", countryCode);
                if (this.currentCountry == null) {
                    this.writeLog("Couldn't find country from country code: " + countryCode);
                }
            }
        } else {
            this.currentTrialID = trialID;
        }

        if (!this.existingStudy()) {    // Regular parsing
            study = createItem("Study");
        }

        // TODO: study end date? -> results posted date?
        // Used for registry entry DO
        String lastUpdateStr = this.getAndCleanValue(lineValues, "last_update");
        LocalDate lastUpdate = this.parseDate(lastUpdateStr, ConverterUtils.P_DATE_D_MWORD_Y_SPACES);
        // TODO: skip creating study if ID is missing?

        /* ID and ID URL */
        String url = this.getAndCleanValue(lineValues, "url");

        // TODO EUCTR: add ID with suffix as well?
        if (!this.existingStudy()) {
            // TODO: fix duplicate studyIdentifier error
            this.createAndStoreStudyIdentifier(study, this.currentTrialID, ConverterCVT.ID_TYPE_TRIAL_REGISTRY, url);
        }

        /* Secondary IDs */
        // TODO EUCTR: check for additional IDs with existing study
        // Secondary IDs can also include project IDs (e.g. P30CA015704) and therefore appear multiple times, not parsing them for now
        String secondaryIDs = this.getAndCleanValue(lineValues, "SecondaryIDs");
        // this.parseSecondaryIDs(study, secondaryIDs);

        // TODO EUCTR: check for additional titles with existing study
        /* Public title */
        String publicTitle = this.getAndCleanValue(lineValues, "public_title");
        this.parseTitle(study, publicTitle, ConverterCVT.TITLE_TYPE_PUBLIC);

        /* Scientific title */
        String scientificTitle = this.getAndCleanValue(lineValues, "Scientific_title");
        this.parseTitle(study, scientificTitle, ConverterCVT.TITLE_TYPE_SCIENTIFIC);

        // TODO: not working as intended
        Item studySource = createItem("StudySource");
        studySource.setAttributeIfNotNull("sourceName", "WHO");
        studySource.setReference("study", study);
        store(studySource);
        study.addToCollection("studySources", studySource);

        // TODO EUCTR: check for additional contacts with existing study
        /* Study people (public and scientific contacts) */
        this.parseContact(study, lineValues, "public");
        this.parseContact(study, lineValues, "scientific");

        /* Study type */
        this.parseStudyType(study, this.getAndCleanValue(lineValues, "study_type"));

        /* Study feature: phase */
        String phase = this.getAndCleanValue(lineValues, "phase");
        this.parsePhase(study, phase);

        /* Study features */
        String studyDesign = this.getAndCleanValue(lineValues, "study_design");
        this.parseStudyDesign(study, studyDesign);

        /* Brief description 1/3 (study design) */
        if (!this.existingStudy()) {
            // Note: using the fields currently used by the MDR to construct the briefDescription value
            // TODO: change/improve this field?
            ConverterUtils.addToBriefDescription(study, studyDesign);
        }

        /* Registry entry DO */
        // "Date on which this record was first entered in the EudraCT database:" in EUCTR
        String registrationDateStr = this.getAndCleanValue(lineValues, "Date_registration");
        LocalDate registrationDate = this.parseDate(registrationDateStr, ConverterUtils.P_DATE_D_M_Y_SLASHES);

        /* Date enrolment (start date) */
        // "Date of Competent Authority Decision" in EUCTR
        String dateEnrolmentStr = this.getAndCleanValue(lineValues, "Date_enrollement");
        study.setAttributeIfNotNull("testField3", dateEnrolmentStr);
        LocalDate dateEnrolment = this.parseDate(dateEnrolmentStr, null);
        this.setStudyStartDate(study, dateEnrolment);

        // Results date posted also used later
        String resultsDatePostedStr = this.getAndCleanValue(lineValues, "results_date_posted");
        LocalDate resultsDatePosted = this.parseDate(resultsDatePostedStr, null);
        String publicationYear = resultsDatePosted != null ? String.valueOf(resultsDatePosted.getYear()) : "";
        study.setAttributeIfNotNull("testField1", lastUpdate != null ? lastUpdate.toString() : null);
        study.setAttributeIfNotNull("testField2", registrationDate != null ? registrationDate.toString() : null);

        // TODO EUCTR: replace updated date + registration date + publication year if existing study + start date more recent
        this.createAndStoreRegistryEntryDO(study, url, lastUpdate, registrationDate, publicationYear);

        /* Study planned enrolment */
        // In EUCTR: for the whole clinical trial
        // TODO: handle "verbose" values, example study: SLCTR/2017/032
        String targetSize = this.getAndCleanValue(lineValues, "Target_size");
        if (ConverterUtils.isPosWholeNumber(targetSize) && !(Long.valueOf(targetSize) > Integer.MAX_VALUE)) {
            study.setAttributeIfNotNull("testField5", targetSize);
            if (!this.existingStudy() || this.newerLastUpdate) {    // Updating planned enrolment for more recent last update date
                study.setAttributeIfNotNull("plannedEnrolment", targetSize);
            }
        }
        
        /* Study actual enrolment */
        // In EUCTR: for the whole clinical trial
        String resultsActualEnrolment = this.getAndCleanValue(lineValues, "results_actual_enrollment");
        if (ConverterUtils.isPosWholeNumber(resultsActualEnrolment) && !(Long.valueOf(resultsActualEnrolment) > Integer.MAX_VALUE)) {
            study.setAttributeIfNotNull("testField6", resultsActualEnrolment);
            if (this.newerLastUpdate) { // Updating actual enrolment for more recent last update date
                study.setAttributeIfNotNull("actualEnrolment", resultsActualEnrolment);
            }
        }

        /* Study status */
        // TODO: normalise values
        // TODO EUCTR: logically replace values (e.g. recruiting instead of recruitment ended) 
        String studyStatus = this.getAndCleanValue(lineValues, "Recruitment_status");
        if (!this.existingStudy()) {
            study.setAttributeIfNotNull("status", studyStatus);
        }

        /* Study people: sponsors */
        String primarySponsor = this.getAndCleanValue(lineValues, "Primary_sponsor");
        String secondarySponsors = this.getAndCleanValue(lineValues, "Secondary_sponsors");
        // TODO: what is source support?
        String sourceSupport = this.getAndCleanValue(lineValues, "Source_Support");

        // TODO EUCTR: check for new sponsors for existing study
        if (!this.existingStudy()) {
            /* Primary and secondary sponsors, scientific support organisation (source support)*/
            this.createAndStoreStudyOrg(study, primarySponsor, ConverterCVT.CONTRIBUTOR_TYPE_SPONSOR);
            // TODO: there may be multiple sponsors in this field
            this.createAndStoreStudyOrg(study, secondarySponsors, ConverterCVT.CONTRIBUTOR_TYPE_SPONSOR);
            // Checking if the source support string is different than the primary and secondary sponsors + is not "please refer to primary and secondary sponsors"
            if (!sourceSupport.toLowerCase().contains("please") && !sourceSupport.equalsIgnoreCase(primarySponsor) && !sourceSupport.equalsIgnoreCase(secondarySponsors)) {
                this.createAndStoreStudyOrg(study, sourceSupport, ConverterCVT.CONTRIBUTOR_TYPE_SCIENTIFIC_SUPPORT);
            }
        }

        /* Ethics decision date, can be a semi colon list  */
        // TODO
        String ethicsApprovalDateStr = this.getAndCleanValue(lineValues, "Ethics_Approval_Date");
        study.setAttributeIfNotNull("testField4", ethicsApprovalDateStr);

        /* Study countries */
        String countries = this.getAndCleanValue(lineValues, "Countries");
        this.parseCountries(study, countries, targetSize, dateEnrolment, ethicsApprovalDateStr);

        /* Study conditions */
        String conditions = this.getAndCleanValue(lineValues, "Conditions");
        this.parseConditions(study, conditions);

        /* Interventions */
        // TODO: use for study topics
        String interventions = this.getAndCleanValue(lineValues, "Interventions");
        study.setAttributeIfNotNull("interventions", interventions);

        /* Brief description 2/3 (interventions) */
        if (!this.existingStudy()) {
            ConverterUtils.addToBriefDescription(study, interventions);
        }

        /* Min age */
        String ageMin = this.getAndCleanValue(lineValues, "Agemin");
        this.parseAgeField(study, ageMin, "minAge", "minAgeUnit");
        /* Max age */
        String ageMax = this.getAndCleanValue(lineValues, "Agemax");
        this.parseAgeField(study, ageMax, "maxAge", "maxAgeUnit");

        /* Gender */
        String gender = this.getAndCleanValue(lineValues, "Gender");
        this.parseGender(study, gender);

        /* IEC */
        String ic = this.getAndCleanValue(lineValues, "Inclusion_Criteria");
        String ec = this.getAndCleanValue(lineValues, "Exclusion_Criteria");
        this.parseIEC(study, ic, ec);

        /* Primary outcome */
        // TODO: handle main empty values
        String primaryOutcome = this.getAndCleanValue(lineValues, "Primary_Outcome");
        study.setAttributeIfNotNull("primaryOutcome", primaryOutcome);

        /* Brief description 3/3 (primary outcome) */
        if (!this.existingStudy()) {
            ConverterUtils.addToBriefDescription(study, primaryOutcome);
        }

        /* Secondary outcomes */
        // TODO: handle main empty values + N/A
        String secondaryOutcomes = this.getAndCleanValue(lineValues, "Secondary_Outcomes");
        // Additional info with results_adverse_events field
        String resultsAdverseEvents = this.getAndCleanValue(lineValues, "results_adverse_events");
        // Using resultsDatePosted this field to ignore some placeholder links in resultsAdverseEvents
        this.parseSecondaryOutcomes(study, secondaryOutcomes, resultsAdverseEvents, resultsDatePosted);

        // In MDR model but unused; Unclear what the various values mean - certain bridging flag/childs 
        // values with parent or child bridged type seem to refer to the same study and not additional/children studies
        // TODO: unused?
        String bridgingFlag = this.getAndCleanValue(lineValues, "Bridging_flag");
        String bridgedType = this.getAndCleanValue(lineValues, "Bridged_type");
        String childs = this.getAndCleanValue(lineValues, "Childs");

        // TODO: unused? seems to be somewhat overlapping with study status, 
        // most of the time value is anticipated when status is pending and actual when status is recruiting
        // In MDR WHO model but unused
        String typeEnrolment = this.getAndCleanValue(lineValues, "type_enrolment");

        // Note: retrospective studies are, at the same proportion as non-retrospective studies, interventional (= the majority) -> seems wrong?
        String retrospectiveFlag = this.getAndCleanValue(lineValues, "Retrospective_flag");
        this.parseRetrospectiveFlag(study, retrospectiveFlag);

        /* Results summary DO */
        String resultsUrlLink = this.getAndCleanValue(lineValues, "results_url_link");
        String resultsSummary = this.getAndCleanValue(lineValues, "results_summary");
        // resultsDatePosted used earlier
        String resultsDateFirstPublication = this.getAndCleanValue(lineValues, "results_date_first_publication");
        // "Date of the global end of the trial" in EUCTR
        // TODO: update dates if existing study and later dates
        String resultsDateCompletedStr = this.getAndCleanValue(lineValues, "results_date_completed");
        LocalDate resultsDateCompleted = this.parseDate(resultsDateCompletedStr, null);
        this.createAndStoreResultsSummaryDO(study, resultsUrlLink, resultsSummary, resultsDatePosted, resultsDateCompleted);

        /* Results */

        // Not in MDR, baseline chars = Factors that describe study participants at the beginning of the study
        // Could fall under ObjectDescription, creating a new DO? -> what would be object type? or perhaps in study's briefDescription
        String resultsBaselineChar = this.getAndCleanValue(lineValues, "results_baseline_char");
        // Not in MDR, indicates participation dropout/follow-up (flow), unused or to add to briefdescription
        String resultsParticipantFlow = this.getAndCleanValue(lineValues, "results_participant_flow");
        // Not in MDR, outcome measures text, unused or add somehow to both primary and secondary outcomes
        String resultsOutcomeMeasures = this.getAndCleanValue(lineValues, "results_outcome_measures");

        /* Protocol DO */
        String resultsUrlProtocol = this.getAndCleanValue(lineValues, "results_url_protocol");
        this.createAndStoreProtocolDO(study, resultsUrlProtocol, publicationYear);

        // Indicates if there is a plan to share IPD
        String resultsIPDPlan = this.getAndCleanValue(lineValues, "results_IPD_plan");
        // Reason to not share if no plan to share, otherwise access details/sharing plan details
        String resultsIPDDescription = this.getAndCleanValue(lineValues, "results_IPD_description");
        this.parseDataSharingStatement(study, resultsIPDPlan, resultsIPDDescription);

        // In MDR WHO model but unused, 9% of yes, 91% of empty values
        String resultsYesNo = this.getAndCleanValue(lineValues, "results_yes_no");

        /* Ethics */
        // Not in MDR, ethics approval status, can have a list of values
        String ethicsStatus = this.getAndCleanValue(lineValues, "Ethics_Status");
        // Ethics_Approval_Date used earlier
        // Not in MDR, email, can be a list of emails
        String ethicsContactName = this.getAndCleanValue(lineValues, "Ethics_Contact_Name");
        // Not in MDR, name of ethics committee (not exactly address)
        String ethicsContactAddress = this.getAndCleanValue(lineValues, "Ethics_Contact_Address");

        if (!this.existingStudy()) {
            if (cache) {
                this.studies.put(this.currentTrialID, study);
            } else {
                store(study);
            }
        }

        this.currentTrialID = null;
    }

    /**
     * Parse secondary IDs input to create StudyIdentifier items.
     * 
     * @param study the study item to link to study identifiers
     * @param secIDsStr the input secondary IDs string
     */
    public void parseSecondaryIDs(Item study, String secIDsStr) throws Exception {
        if (!this.existingStudy() && !ConverterUtils.isNullOrEmptyOrBlank(secIDsStr)) {
            HashSet<String> seenIds = new HashSet<String>();

            String[] ids = secIDsStr.split(";");
            for (String id: ids) {
                if (!ConverterUtils.isNullOrEmptyOrBlank(id) && !seenIds.contains(id)) {
                    this.createAndStoreClassItem(study, "StudyIdentifier", 
                        new String[][]{{"identifierValue", id}});
                    seenIds.add(id);
                }
                // TODO: identifier type
                // TODO: identifier link
            }
        }
    }

    /**
     * TODO
     */
    public void parseTitle(Item study, String title, String titleType) throws Exception {
        if (!this.existingStudy() && !ConverterUtils.isNullOrEmptyOrBlank(title) && !title.equals("-") && !title.equals("_") && !title.equals(".")) {
            this.createAndStoreClassItem(study, "Title",
                new String[][]{{"text", title}, {"type", titleType}});
            
            if (!study.hasAttribute("displayTitle")) {
                study.setAttributeIfNotNull("displayTitle", title);
            }
        }
    }

    /**
     * Parse Public_Contact or Scientific_Contact input fields to create StudyPeople items.
     * 
     * @param study the study item to link to study people
     * @param lineValues the list of all values for a line in the data file
     * @param contactType public or scientific contact
     */
    public void parseContact(Item study, String[] lineValues, String contactType) throws Exception {
        if (!this.existingStudy()) {
            String[] firstNames = {};
            String[] lastNames = {};
            String[] affiliations = {};

            String fieldPrefix = "";
            if (contactType.equalsIgnoreCase("public")) {
                fieldPrefix = "Public_";
            } else if (contactType.equalsIgnoreCase("scientific")) {
                fieldPrefix = "Scientific_";
            } else {
                throw new Exception("Unknown value \"" + contactType + "\" for contactType arg of parseContact()");
            }
            
            String firstNamesString = this.getAndCleanValueNoStrip(lineValues, (fieldPrefix + "Contact_Firstname"));
            if (!ConverterUtils.isNullOrEmptyOrBlank(firstNamesString)) {
                firstNames = firstNamesString.split(";");
            }

            String lastNamesString = this.getAndCleanValueNoStrip(lineValues, (fieldPrefix + "Contact_Lastname"));
            if (!ConverterUtils.isNullOrEmptyOrBlank(lastNamesString)) {
                lastNames = lastNamesString.split(";");
            }

            String affiliationsString = this.getAndCleanValueNoStrip(lineValues, (fieldPrefix + "Contact_Affiliation"));
            if (!ConverterUtils.isNullOrEmptyOrBlank(affiliationsString)) {
                affiliations = affiliationsString.split(";");
            }

            /* Address and phone strings present in WHO are unused here since they don't appear in our model */
            // Using the field with the most semi-colon-separated elements for iterating
            int maxLen = Math.max(Math.max(firstNames.length, lastNames.length), affiliations.length);

            String firstName, lastName, affiliation;

            if (maxLen > 0) {
                for (int i = 0; i < maxLen; i++) {
                    firstName = "";
                    lastName = "";
                    affiliation = "";

                    // TODO: possible that the string ends with both semi-colons?
                    
                    // First name
                    if (!ConverterUtils.isNullOrEmptyOrBlank(firstNamesString)) {
                        if (firstNamesString.endsWith(";") && i < firstNames.length) {
                            firstName = firstNames[i];
                        } else if (firstNames.length + i - maxLen >= 0) {
                            // If the string starts with a semi-colon or not, the indexing is the same as length == maxLen if there is no semi-colon
                            firstName = firstNames[firstNames.length + i - maxLen].strip();
                        } else {
                            this.writeLog("parseContact(): line parsing error, firstName values list is missing a value");
                        }
                    }

                    // Last name
                    if (!ConverterUtils.isNullOrEmptyOrBlank(lastNamesString)) {
                        if (lastNamesString.endsWith(";") && i < lastNames.length) {
                            lastName = lastNames[i];
                        } else if (lastNames.length + i - maxLen >= 0) {
                            // If the string starts with a semi-colon or not, the indexing is the same as length == maxLen if there is no semi-colon
                            lastName = lastNames[lastNames.length + i - maxLen].strip();
                        } else {
                            this.writeLog("parseContact(): line parsing error, lastName values list is missing a value");
                        }
                    }

                    // Affiliation (raw value from data)
                    if (!ConverterUtils.isNullOrEmptyOrBlank(affiliationsString)) {
                        if (affiliationsString.endsWith(";") && i < affiliations.length) {
                            affiliation = affiliations[i];
                        } else if (affiliations.length + i - maxLen >= 0) {
                            // If the string starts with a semi-colon or not, the indexing is the same as length == maxLen if there is no semi-colon
                            affiliation = affiliations[affiliations.length + i - maxLen].strip();
                        } else {
                            this.writeLog("parseContact(): line parsing error, affiliation values list is missing a value");
                        }
                    }

                    // Setting the values
                    this.createAndStoreContact(study, firstName, lastName, affiliation, contactType);

                    // TODO: handle affiliation differently? (same for multiple people) NCT04163835
                    // TODO: how to avoid duplicates that are not really duplicates? NCT04163835
                    // TODO: also set organisation field?
                    // Check MDR code for this: https://github.com/scanhamman/MDR_Harvester/blob/af313e05f60012df56c8a6dd3cbb73a9fe1cd906/GeneralHelpers/StringFunctions.cs#L947
                }
            }
        }
    }

    /**
     * TODO
     * 
     * @param firstName the first name value
     * @param lastName the last name value
     * @param affiliation the affiliation value
     * @param contactType public or scientific contact
     */
    public void createAndStoreContact(Item study, String firstName, String lastName, String affiliation, String contactType) throws Exception {
        // TODO: attempt at separating first name/last name if one of firstName/lastName is empty?
        // Check MDR code for this: https://github.com/scanhamman/MDR_Harvester/blob/master/GeneralHelpers/StringFunctions.cs#L714

<<<<<<< HEAD
        Item studyPeople = createItem("Person");
=======
>>>>>>> 284b6363
        String givenName = null;
        String familyName = null;
        String fullName = null;
        String contribType = null;
        
        if (!ConverterUtils.isNullOrEmptyOrBlank(firstName) && !ConverterUtils.isNullOrEmptyOrBlank(lastName)) {
            givenName = firstName;
            familyName = lastName;
            fullName = firstName + " " + lastName;
        } else if (!ConverterUtils.isNullOrEmptyOrBlank(firstName)) {
            fullName = firstName;
        } else {
            fullName = lastName;
        }

        if (contactType.equalsIgnoreCase("public")) {
            contribType = ConverterCVT.CONTRIBUTOR_TYPE_PUBLIC_CONTACT;
        } else {
            // Exception already thrown earlier so value can't be anything other than "scientific"
            //contribType = ConverterCVT.CONTRIBUTOR_TYPE_SCIENTIFIC_CONTACT;
        }

        LOG.info("STUDY " + givenName + "|" + familyName +"|" + affiliation +"|"+ contribType);
//        this.createAndStoreClassItem(study, "Person",
//            new String[][]{{"givenName", givenName}, {"familyName", familyName},
//                            {"fullName", fullName}, {"affiliation", affiliation}, {"contribType", contribType}});
    }

    /**
     * Parse min/max age value to set age value and unit fields.
     * 
     * @param study the study item containing the attributes to set
     * @param ageStr the age string
     * @param ageAttr the age attribute name to set (either minAge or maxAge)
     * @param unitAttr the unit attribute name to set (either minAgeUnit or maxAgeUnit)
     */
    public void parseAgeField(Item study, String ageStr, String ageAttr, String unitAttr) {
        if (!this.existingStudy() && !ConverterUtils.isNullOrEmptyOrBlank(ageStr)) {
            // Check for N/A or no limit
            Matcher mAgeNotApplicable = P_AGE_NOT_APPLICABLE.matcher(ageStr);
            if (mAgeNotApplicable.matches()) {
                study.setAttributeIfNotNull(ageAttr, ConverterCVT.NOT_APPLICABLE);
            } else {    // Not stated
                Matcher mAgeNotStated = P_UNKNOWN.matcher(ageStr);
                if (mAgeNotStated.matches()) {
                    study.setAttributeIfNotNull(ageAttr, ConverterCVT.NOT_STATED);
                } else {
                    Matcher mAge = P_AGE.matcher(ageStr);
                    boolean successful = false;
                    if (mAge.matches()) {
                        String g1 = mAge.group(1);  // GT or LT
                        String g2 = mAge.group(2);  // age value
                        String g3 = mAge.group(3);  // age unit
                        if (!(g2 == null)) {
                            if (NumberUtils.isParsable(g2)) {
                                if (NumberUtils.isDigits(g2)) {
                                    int ageNumber = Integer.parseInt(g2);

                                    if (g1 != null) {    // GT/LT
                                        if (ageAttr.equalsIgnoreCase("minage")) {
                                            if (g1.equals(">")) {
                                                ageNumber++;
                                            } else {
                                                this.writeLog("Wrong inequality sign for minAgeUnit: "
                                                                + g1 + " full string: " + ageStr);
                                            }
                                        } else if (ageAttr.equalsIgnoreCase("maxage")) {
                                            if (g1.equals("<")) {
                                                ageNumber--;
                                            } else {
                                                this.writeLog("Wrong inequality sign for maxAgeUnit: "
                                                                + g1 + " full string: " + ageStr);
                                            }
                                        }
                                    }

                                    study.setAttributeIfNotNull(ageAttr, String.valueOf(ageNumber));
                                } else {    // Case where min age value is float
                                    study.setAttributeIfNotNull(ageAttr, g2);
                                }

                                // TODO: how to check unit against data?
                                if (!(g3 == null || g3.equalsIgnoreCase("age"))) {
                                    study.setAttributeIfNotNull(unitAttr, ConverterUtils.normaliseUnit(g3));
                                } else {    // If no unit (or unit is "age"), we assume it's years
                                    study.setAttributeIfNotNull(unitAttr, "Years");
                                }

                                successful = true;
                            } else {
                                this.writeLog("Wrong format minAge value: " 
                                                + g2 + " full string: " + ageStr);
                            }
                        }
                        if (!successful) {
                            this.writeLog("Couldn't parse " + ageAttr + " and " + unitAttr + " properly, string: " + ageStr + 
                                ", parsed groups: -g1: " + g1 + " -g2: " + g2 + " -g3: " + g3);
                        }
                    } else {
                        this.writeLog("Couldn't parse " + ageAttr + " and " + unitAttr + " properly, string: " + ageStr + 
                            ", no matches found");
                    }
                }
            }
        }
    }

    /**
     * Parse study type input to set value of study type field.
     * 
     * @param study the study item to set the study type value of
     * @param studyTypeStr the input study type string
     */
    public void parseStudyType(Item study, String studyTypeStr) {

        if ((!this.existingStudy() || !study.hasAttribute("type")) && !ConverterUtils.isNullOrEmptyOrBlank(studyTypeStr)) {
            Matcher mTypeInterventional = P_TYPE_INTERVENTIONAL.matcher(studyTypeStr);
            if (mTypeInterventional.matches()) {    // Interventional
                study.setAttributeIfNotNull("type", ConverterCVT.TYPE_INTERVENTIONAL);
            } else {    // Observational
                Matcher mTypeObservational = P_TYPE_OBSERVATIONAL.matcher(studyTypeStr);
                if (mTypeObservational.matches()) {
                    study.setAttributeIfNotNull("type", ConverterCVT.TYPE_OBSERVATIONAL);
                } else {    // Other
                    Matcher mTypeOther = P_TYPE_OTHER.matcher(studyTypeStr);
                    if (mTypeOther.matches()) {
                        study.setAttributeIfNotNull("type", ConverterCVT.TYPE_OTHER);
                    } else {    // Basic science
                        Matcher mTypeBasicScience = P_TYPE_BASIC_SCIENCE.matcher(studyTypeStr);
                        if (mTypeBasicScience.matches()) {
                            study.setAttributeIfNotNull("type", ConverterCVT.TYPE_BASIC_SCIENCE);
                        } else {    // N/A
                            Matcher mTypeNA = P_NOT_APPLICABLE.matcher(studyTypeStr);
                            if (mTypeNA.matches()) {
                                study.setAttributeIfNotNull("type", ConverterCVT.NOT_APPLICABLE);
                            } else {    // Expanded access
                                Matcher mTypeExpandedAcess = P_TYPE_EXPANDED_ACCESS.matcher(studyTypeStr);
                                if (mTypeExpandedAcess.matches()) {
                                    study.setAttributeIfNotNull("type", ConverterCVT.TYPE_EXPANDED_ACCESS);
                                } else {    // Unknown
                                    study.setAttributeIfNotNull("type", ConverterCVT.UNKNOWN);
                                }
                            }
                        }
                    }
                }
            }
        }
    }

    /**
     * Parse phase input to create a StudyFeature item.
     * 
     * @param study the study item to link to study features
     * @param phaseStr the input phase string
     */
    public void parsePhase(Item study, String phaseStr) throws Exception {
        if (!ConverterUtils.isNullOrEmptyOrBlank(phaseStr) && (!this.existingStudy() || !this.hasPhaseFeature(study))) {
            String featureValue = null;

            Matcher mPhaseNumber = P_PHASE_NUMBER.matcher(phaseStr);
            if (mPhaseNumber.matches()) {   // "Numbers" match
                String phase = mPhaseNumber.group(1);
                String nb1 = mPhaseNumber.group(2);
                String nb2 = mPhaseNumber.group(3);
                if (nb1 != null) {
                    if ((phase != null && phase.toLowerCase().contains("early")) || nb1.equals("0")) {  // Early phase 1
                        featureValue = "Early phase 1"; // TODO: to CVT?
                        if (nb2 != null) {
                            this.writeLog("Anomaly: second number matched for early phase string, phase: " 
                                            + phase + "; nb1: " + nb1 + "; nb2: " + nb2 + ", full string: " + phaseStr);
                        }
                    } else if (nb2 != null && !nb1.equalsIgnoreCase(nb2)) {   // Two phases
                        featureValue = "Phase " + ConverterUtils.constructMultiplePhasesString(nb1, nb2);
                    } else {    // One phase
                        featureValue = "Phase " + ConverterUtils.convertPhaseNumber(nb1);
                    }
                } else {
                    this.writeLog("Anomaly: matched \"numbers\" phase string but no phase number, phase: " 
                                    + phase + "; nb1: " + nb1 + "; nb2: " + nb2 + ", full string: " + phaseStr);
                }
            } else {
                Matcher mPhaseVerbose = P_PHASE_VERBOSE.matcher(phaseStr);
                if (mPhaseVerbose.matches()) {    // "Verbose" match
                    String p1 = mPhaseVerbose.group(1);
                    String p2 = mPhaseVerbose.group(2);
                    String p3 = mPhaseVerbose.group(3);
                    String p4 = mPhaseVerbose.group(4);
                    if (p1 != null || p2 != null || p3 != null || p4 != null) {
                        // Getting group indices where group is yes
                        String[] phasesGroups = {p1, p2, p3, p4};
                        ArrayList<Integer> phasesRes = new ArrayList<Integer>();
                        for (int i = 1; i <= phasesGroups.length; i++) {
                            if (phasesGroups[i-1] != null && phasesGroups[i-1].equalsIgnoreCase("yes")) {
                                phasesRes.add(i);
                            }
                        }

                        if (phasesRes.size() > 0) {
                            if (phasesRes.size() == 1) {    // One phase
                                featureValue = "Phase " + String.valueOf(phasesRes.get(0));
                            } else if (phasesRes.size() == 2) { // Two phases
                                featureValue = "Phase " + String.valueOf(phasesRes.get(0)) + "/" + String.valueOf(phasesRes.get(1));
                            } else {
                                this.writeLog("Anomaly: matched more than 2 groups for \"verbose\" phase field, g1: " + p1 + "; g2: " + p2 + "; g3: " + p3 + ", full string: " + phaseStr);
                            }
                        } else {
                            this.writeLog("Anomaly: matched but couldn't properly parse \"verbose\" phase field, g1: " + p1 + "; g2: " + p2 + "; g3: " + p3 + ", full string: " + phaseStr);
                        }
                    } else {
                        this.writeLog("Anomaly: matched but couldn't properly parse \"verbose\" phase field, g1: " + p1 + "; g2: " + p2 + "; g3: " + p3 + ", full string: " + phaseStr);
                    }
                } else {
                    Matcher mPhaseNA = P_NOT_APPLICABLE.matcher(phaseStr);
                    if (mPhaseNA.matches()) {   // N/A
                        featureValue = ConverterCVT.NOT_APPLICABLE;
                    } else {    // Using raw value
                        featureValue = phaseStr;
                    }
                }
            }

            if (!ConverterUtils.isNullOrEmptyOrBlank(featureValue)) {
                this.createAndStoreClassItem(study, "StudyFeature", 
                    new String[][]{{"featureType", ConverterCVT.FEATURE_T_PHASE}, {"featureValue", featureValue}});
            }
        }
    }

    /**
     * TODO
     */
    public boolean hasPhaseFeature(Item study) {
        return this.getItemFromItemMap(study, this.studyFeatures, "featureType", ConverterCVT.FEATURE_T_PHASE) != null;
    }

    /**
     * Parse study features input to create StudyFeature items.
     * 
     * @param study the study item to link to study features
     * @param featuresStr the input study features string
     */
    public void parseStudyDesign(Item study, String featuresStr) throws Exception {
        if (!this.existingStudy() && !ConverterUtils.isNullOrEmptyOrBlank(featuresStr)) {
            // TODO: improve parsing of study features, currently it works only for most interventional studies
            Matcher mFeatureInterventional = P_FEATURE_INTERVENTIONAL.matcher(featuresStr);
            if (mFeatureInterventional.matches()) { // Interventional features
                String allocation = mFeatureInterventional.group(2);
                String model = mFeatureInterventional.group(5);
                String purpose = mFeatureInterventional.group(7);
                String masking = mFeatureInterventional.group(9);

                this.createAndStoreClassItem(study, "StudyFeature", 
                    new String[][]{{"featureType", ConverterCVT.FEATURE_T_ALLOCATION}, {"featureValue", allocation}});
                this.createAndStoreClassItem(study, "StudyFeature", 
                    new String[][]{{"featureType", ConverterCVT.FEATURE_T_INTERVENTION_MODEL}, {"featureValue", model}});
                this.createAndStoreClassItem(study, "StudyFeature", 
                    new String[][]{{"featureType", ConverterCVT.FEATURE_T_PRIMARY_PURPOSE}, {"featureValue", purpose}});
                this.createAndStoreClassItem(study, "StudyFeature", 
                    new String[][]{{"featureType", ConverterCVT.FEATURE_T_MASKING}, {"featureValue", masking}});
            } else {    // Using raw value
                this.createAndStoreClassItem(study, "StudyFeature", 
                    new String[][]{{"featureValue", featuresStr}});
            }
        }
    }

    /**
     * TODO
     */
    public void parseSecondaryOutcomes(Item study, String secondaryOutcomes, String resultsAdverseEvents, LocalDate resultsDatePosted) {
        if (!this.existingStudy()) {
            StringBuilder constructedSecondaryOutcomes = new StringBuilder();
            if (!ConverterUtils.isNullOrEmptyOrBlank(secondaryOutcomes)) {
                constructedSecondaryOutcomes.append(secondaryOutcomes);
            }
            // TODO: check that resultsDatePosted date is valid
            // Filtering out placeholder links (drks.de)
            if (!ConverterUtils.isNullOrEmptyOrBlank(resultsAdverseEvents) 
                && !(resultsAdverseEvents.contains("drks.de") && resultsDatePosted != null)) {
                if (secondaryOutcomes.length() > 0) {
                    if (!secondaryOutcomes.endsWith(".")) {
                        constructedSecondaryOutcomes.append(".");
                    }
                    constructedSecondaryOutcomes.append(" ");
                }
                constructedSecondaryOutcomes.append("Adverse events: ");
                constructedSecondaryOutcomes.append(resultsAdverseEvents);
            }
            
            if (!ConverterUtils.isNullOrEmptyOrBlank(constructedSecondaryOutcomes.toString())) {
                study.setAttributeIfNotNull("secondaryOutcomes", constructedSecondaryOutcomes.toString());
            }
        }
    }

    /**
     * TODO
     * TODO should return created studyPeople
     */
    public void createAndStoreStudyOrg(Item study, String studyOrgStr, String contribType) throws Exception {
        if (!ConverterUtils.isNullOrEmptyOrBlank(studyOrgStr)) {
            // TODO: setting studyOrganisation object for now, need logic to distinguish people from orgs
<<<<<<< HEAD
            Item studyPeople = createItem("Person");
            studyPeople.setAttributeIfNotNull("contribType", contribType);
=======
>>>>>>> 284b6363

            /*
            //createAndStoreClassItem needs to deal with many2many as well

            Matcher mNA = P_NOT_APPLICABLE.matcher(studyOrgStr);
            if (mNA.matches()) {    // N/A
                this.createAndStoreClassItem(study, "Organisation",
                    new String[][]{{"contribType", contribType}, 
                                    {"name", ConverterCVT.NOT_APPLICABLE}});
            } else {
                Matcher mNone = P_NONE.matcher(studyOrgStr);
                if (mNone.matches()) {   // No sponsor
                    if (contribType.equals(ConverterCVT.CONTRIBUTOR_TYPE_SPONSOR)) {
                        this.createAndStoreClassItem(study, "Organisation",
                            new String[][]{{"contribType", contribType}, 
                                            {"name", ConverterCVT.SPONSOR_NONE}});
                    }
                } else {    // Using raw value
                    this.createAndStoreClassItem(study, "Organisation",
                        new String[][]{{"contribType", contribType}, 
                                        {"name", studyOrgStr}});
                }
            }
            */
        }
    }

    /**
     * TODO
<<<<<<< HEAD
     * //@param cadDateStr raw date string of competent authority decision
     * //@param ecdDateStr raw date(s) string of ethics committee decision
=======
     * @param cadDate date of competent authority decision
     * @param ecdDateStr raw date(s) string of ethics committee decision
>>>>>>> 284b6363
     */
    public void parseCountries(Item study, String countriesStr, String plannedEnrolment, LocalDate cadDate, String ecdDatesStr) throws Exception {
        // TODO: only restrict date fields + enrolment to EUCTR?
        // TODO: try to normalise values
        // TODO: parse few values where multiple-country delimiter is comma instead of semi-colon
        String status = ConverterUtils.getValueOfItemAttribute(study, "status");

        if (!ConverterUtils.isPosWholeNumber(plannedEnrolment) || Long.valueOf(plannedEnrolment) > Integer.MAX_VALUE) {
            plannedEnrolment = null;
        }

        if (!this.existingStudy()) {
            // TODO: parse edcDates
            // TODO: don't add duplicates (EUCTR2008-007326-19)
            if (!ConverterUtils.isNullOrEmptyOrBlank(countriesStr)) {
                if (countriesStr.contains(";")) {
                    boolean foundCurrentCountry = false;

                    String[] countriesList = countriesStr.split(";");
                    for (String countryStr: countriesList) {
                        if (!ConverterUtils.isNullOrEmptyOrBlank(countryStr)) {
                            if (this.currentCountry != null && countryStr.equalsIgnoreCase(this.currentCountry.getName())) {    // Setting more info for current country
                                this.createAndStoreStudyCountry(study, countryStr, status, plannedEnrolment, cadDate, null);
                                foundCurrentCountry = true;
                            } else {    // Regular parsing
                                this.createAndStoreStudyCountry(study, countryStr, null, null, null, null);
                            }
                        }
                    }

                    // Creating country if currentCountry is set but couldn't match it with a country in the country list
                    if (this.currentCountry != null && !foundCurrentCountry) {
                        this.createAndStoreStudyCountry(study, this.currentCountry.getName(), status, plannedEnrolment, cadDate, null);
                    }
                } else {
                    this.createAndStoreStudyCountry(study, countriesStr, status, plannedEnrolment, cadDate, null);
                }
            }
        } else if (this.currentCountry != null) {    // Updating an existing study
            // LocalDate ecdDate = this.parseDate(ecdDatesStr, ConverterUtils.P_DATE_MWORD_D_Y_HOUR);

            Item studyCountry = this.getItemFromItemMap(study, this.studyCountries, "countryName", this.currentCountry.getName());
            if (studyCountry != null) {
                studyCountry.setAttributeIfNotNull("status", status);
                studyCountry.setAttributeIfNotNull("plannedEnrolment", plannedEnrolment);
                
                // "dateEnrolment" is "Date of Competent Authority Decision" in EUCTR
                if (cadDate != null) {
                    studyCountry.setAttributeIfNotNull("compAuthorityDecisionDate", cadDate.toString());
                }
                
                // "Date of Ethics Committee Opinion" in EUCTR
                // if (ecdDate != null) {
                //     studyCountry.setAttributeIfNotNull("ethicsCommitteeDecisionDate", ecdDate.toString());
                // }
            } else {
                this.writeLog("Couldn't find StudyCountry with this current country (creating it): \"" + this.currentCountry);
                this.createAndStoreStudyCountry(study, this.currentCountry.getName(), status, plannedEnrolment, cadDate, null);
            }
        }
    }

    /**
     * TODO
     */
    public void parseConditions(Item study, String conditionsStr) throws Exception {
        if (!this.existingStudy()) {
            // TODO: match values with CT codes/ICD Codes
            if (!ConverterUtils.isNullOrEmptyOrBlank(conditionsStr)) {
                if (conditionsStr.contains(";")) {
                    String[] conditionsList = conditionsStr.split(";");
                    for (String conditionStr: conditionsList) {
                        if (!ConverterUtils.isNullOrEmptyOrBlank(conditionStr)) {
                            this.createAndStoreClassItem(study, "StudyCondition", 
                                new String[][]{{"originalValue", WordUtils.capitalizeFully(conditionStr, ' ', '-')}});
                        }
                    }
                } else {
                    this.createAndStoreClassItem(study, "StudyCondition", 
                        new String[][]{{"originalValue", WordUtils.capitalizeFully(conditionsStr, ' ', '-')}});
                }
            }
        }
    }

    /**
     * TODO
     */
    public void parseRetrospectiveFlag(Item study, String retrospectiveFlag) throws Exception {
        if (!ConverterUtils.isNullOrEmptyOrBlank(retrospectiveFlag) && !this.existingStudy()) {
            if (retrospectiveFlag.equalsIgnoreCase("1")) {
                this.createAndStoreClassItem(study, "StudyFeature", 
                    new String[][]{{"featureType", ConverterCVT.FEATURE_T_TIME_PERSPECTIVE},
                                    {"featureValue", ConverterCVT.FEATURE_V_RETROSPECTIVE}});
            } else {
                this.writeLog("Retrospective flag: value is not empty but not equal to 1: " + retrospectiveFlag);
            }
        }
    }

    /**
     * TODO
     * TODO: should return created DO
     */
    public void createAndStoreResultsSummaryDO(Item study, String resultsUrlLink, String resultsSummary, 
                                                  LocalDate resultsDatePosted, LocalDate resultsDateCompleted) throws Exception {
        // TODO: filter out non-urls
        // Note: current MDR avoids duplicate with registry entry url, but maybe it makes sense to have duplicate
        // Filtering out drks.de URL with no date posted (they are placeholders)
        if (!this.existingStudy() && !ConverterUtils.isNullOrEmptyOrBlank(resultsUrlLink) 
            && !resultsUrlLink.contains("drks.de") && resultsDatePosted != null) {
            // Display title
            String studyDisplayTitle = ConverterUtils.getValueOfItemAttribute(study, "displayTitle");
            String doDisplayTitle;
            if (!ConverterUtils.isNullOrEmptyOrBlank(studyDisplayTitle)) {
                doDisplayTitle = studyDisplayTitle + " - " + ConverterCVT.O_TITLE_RESULTS_SUMMARY;
            } else {
                doDisplayTitle = ConverterCVT.O_TITLE_RESULTS_SUMMARY;
            }

            /* Results summary DO */
            Item resultsSummaryDO = this.createAndStoreClassItem(study, "DataObject", 
                                        new String[][]{{"title", ConverterCVT.O_TITLE_RESULTS_SUMMARY},
                                                        {"displayTitle", doDisplayTitle}, {"objectClass", ConverterCVT.O_CLASS_TEXT}, 
                                                        {"objectType", ConverterCVT.O_TYPE_TRIAL_REGISTRY_RESULTS_SUMMARY}});
            /* Instance with results URL */
            // TODO: system? (=source)
            this.createAndStoreClassItem(resultsSummaryDO, "ObjectInstance", 
                                        new String[][]{{"url", resultsUrlLink}, {"resourceType", ConverterCVT.O_RESOURCE_TYPE_WEB_TEXT}});
            
            // Results completed date
            this.createAndStoreObjectDate(resultsSummaryDO, resultsDateCompleted, ConverterCVT.DATE_TYPE_CREATED);

            // Results posted date
            if (resultsDatePosted != null) {
                this.createAndStoreObjectDate(resultsSummaryDO, resultsDatePosted, ConverterCVT.DATE_TYPE_AVAILABLE);
                // Publication year
                String publicationYear = String.valueOf(resultsDatePosted.getYear());
                if (!ConverterUtils.isNullOrEmptyOrBlank(publicationYear)) {
                    resultsSummaryDO.setAttributeIfNotNull("publicationYear", publicationYear);
                }
            }
        }
    }

    /**
     * TODO
     */
    public void createAndStoreProtocolDO(Item study, String resultsUrlProtocol, String publicationYear) throws Exception {
        if (!this.existingStudy() && !ConverterUtils.isNullOrEmptyOrBlank(resultsUrlProtocol)) {
            Matcher mUrl = P_URL.matcher(resultsUrlProtocol);
            if (mUrl.find()) {
                // Display title
                String doDisplayTitle;
                String studyDisplayTitle = ConverterUtils.getValueOfItemAttribute(study, "displayTitle");
                if (!ConverterUtils.isNullOrEmptyOrBlank(studyDisplayTitle)) {
                    doDisplayTitle = studyDisplayTitle + " - " + ConverterCVT.O_TYPE_STUDY_PROTOCOL;
                } else {
                    doDisplayTitle = ConverterCVT.O_TYPE_STUDY_PROTOCOL;
                }

                /* Protocol DO */
                // Object type: in practice, most of the time it's a link to the study page (e.g. CTIS) where there might be the study protocol
                // TODO: follow MDR logic then? ("CSR summary" type by default and protocol if prot in url name)

                // Access type: in practice it might not be the correct access type
                // Note: only specifying public, not using the various public types MDR has, maybe to change
                Item protocolDO = this.createAndStoreClassItem(study, "DataObject", 
                                        new String[][]{{"title", ConverterCVT.O_TYPE_STUDY_PROTOCOL}, {"displayTitle", doDisplayTitle}, 
                                                        {"objectClass", ConverterCVT.O_CLASS_TEXT}, {"objectType", ConverterCVT.O_TYPE_STUDY_PROTOCOL}, 
                                                        {"publicationYear", publicationYear}, {"accessType", ConverterCVT.O_ACCESS_TYPE_PUBLIC}});

                /* Protocol DO instance with URL */
                // TODO: Fix euctr links
                String protocolURL = P_FIX_EUCTR.matcher(mUrl.group(0)).replaceAll("/");
                
                String resourceType;
                // File extension (if any) to help determine resource type
                if (mUrl.group(1).equalsIgnoreCase("pdf")) {
                    resourceType = ConverterCVT.O_RESOURCE_TYPE_PDF;
                } else if (mUrl.group(1).equalsIgnoreCase("doc")) {
                    resourceType = ConverterCVT.O_RESOURCE_TYPE_WORD_DOC;
                } else {
                    resourceType = ConverterCVT.O_RESOURCE_TYPE_WEB_TEXT;
                }
                
                this.createAndStoreClassItem(protocolDO, "ObjectInstance", 
                    new String[][]{{"url", protocolURL}, {"resourceType", resourceType}});
            }
        }
    }

    /**
     * TODO
     */
    public void createAndStoreRegistryEntryDO(Item study, String entryUrl, LocalDate lastUpdate, LocalDate registrationDate, String publicationYear) throws Exception {
        if (!this.existingStudy()) {
            // Display title
            String studyDisplayTitle = ConverterUtils.getValueOfItemAttribute(study, "displayTitle");
            String doDisplayTitle;
            if (!ConverterUtils.isNullOrEmptyOrBlank(studyDisplayTitle)) {
                doDisplayTitle = studyDisplayTitle + " - " + ConverterCVT.O_TITLE_REGISTRY_ENTRY;
            } else {
                doDisplayTitle = ConverterCVT.O_TITLE_REGISTRY_ENTRY;
            }

            /* Registry entry DO */
            Item doRegistryEntry = this.createAndStoreClassItem(study, "DataObject", 
                new String[][]{{"title", ConverterCVT.O_TYPE_TRIAL_REGISTRY_ENTRY}, {"displayTitle", doDisplayTitle}, 
                                {"objectClass", ConverterCVT.O_CLASS_TEXT}, {"objectType", ConverterCVT.O_TYPE_TRIAL_REGISTRY_ENTRY}, 
                                {"publicationYear", publicationYear}});

            /* Registry entry DO instance */
            this.createAndStoreClassItem(doRegistryEntry, "ObjectInstance", 
                new String[][]{{"url", entryUrl}, {"resourceType", ConverterCVT.O_RESOURCE_TYPE_WEB_TEXT}});

            // Registry entry created date
            // TODO: format is usually dd/mm/yyyy but can also be mm-dd-yyyy
            this.createAndStoreObjectDate(doRegistryEntry, registrationDate, ConverterCVT.DATE_TYPE_CREATED);

            // Last update
            this.createAndStoreObjectDate(doRegistryEntry, lastUpdate, ConverterCVT.DATE_TYPE_UPDATED);
        } else {
            // Update DO creation date
            if (registrationDate != null) {
                Item doRegistryEntry = this.getItemFromItemMap(study, this.studyObjects, "objectType", ConverterCVT.O_TYPE_TRIAL_REGISTRY_ENTRY);
                if (doRegistryEntry != null) {
                    Item creationOD = this.getItemFromItemMap(doRegistryEntry, this.objectDates, "dateType", ConverterCVT.DATE_TYPE_CREATED);
                    if (creationOD != null) {
                        String existingDateStr = ConverterUtils.getValueOfItemAttribute(creationOD, "startDate");
                        // Updating creation date if older than known creation date
                        if (!ConverterUtils.isNullOrEmptyOrBlank(existingDateStr)
                            && registrationDate.compareTo(ConverterUtils.getDateFromString(existingDateStr, null)) < 0) {
                                creationOD.setAttribute("startDate", registrationDate.toString());
                            this.writeLog("older creation date: " + registrationDate.toString() + ", previous: " + existingDateStr + " -country: " + this.currentCountry);
                        }
                    }
                }
            }

            // Update DO last update date
            if (lastUpdate != null) {
<<<<<<< HEAD
                Item doRegistryEntry = this.getItemFromItemMap(study, this.objects, "objectType",  ConverterCVT.O_TYPE_TRIAL_REGISTRY_ENTRY);
=======
                Item doRegistryEntry = this.getItemFromItemMap(study, this.studyObjects, "objectType", ConverterCVT.O_TYPE_TRIAL_REGISTRY_ENTRY);
>>>>>>> 284b6363
                if (doRegistryEntry != null) {
                    Item lastUpdateOD = this.getItemFromItemMap(doRegistryEntry, this.objectDates, "dateType", ConverterCVT.DATE_TYPE_UPDATED);
                    if (lastUpdateOD != null) {
                        String existingDateStr = ConverterUtils.getValueOfItemAttribute(lastUpdateOD, "startDate");
                        if (!ConverterUtils.isNullOrEmptyOrBlank(existingDateStr)
                            && lastUpdate.compareTo(ConverterUtils.getDateFromString(existingDateStr, null)) > 0) {
                                lastUpdateOD.setAttribute("startDate", lastUpdate.toString());
                            // TODO: newerLastUpdate logic in separate function?
                            this.newerLastUpdate = true;
                            this.writeLog("newer last update: " + lastUpdate.toString() + ", previous: " + existingDateStr + " -country: " + this.currentCountry);
                        }
                    }
                }
            }
        }
    }

    /**
     * TODO
     */
    public void parseGender(Item study, String genderStr) {
        if (!ConverterUtils.isNullOrEmptyOrBlank(genderStr) && this.existingStudy()) {
            Matcher mGenderAll = P_GENDER_ALL.matcher(genderStr);
            if (mGenderAll.matches()) {
                study.setAttributeIfNotNull("studyGenderElig", ConverterCVT.GENDER_ALL);
            } else {    // "structured" pattern

                Matcher mGenderStructured = P_GENDER_STRUCTURED.matcher(genderStr);
                if (mGenderStructured.matches()) {
                    this.setGenderFromMatches(study, mGenderStructured, genderStr, ConverterCVT.GENDER_WOMEN, ConverterCVT.GENDER_MEN, true);
                } else {    // "Non-structured" pattern

                    Matcher mGenderMF = P_GENDER_MF.matcher(genderStr);
                    if (mGenderMF.matches()) {
                        this.setGenderFromMatches(study, mGenderMF, genderStr, ConverterCVT.GENDER_MEN, ConverterCVT.GENDER_WOMEN, false);
                    } else {

                        Matcher mGenderFM = P_GENDER_FM.matcher(genderStr);
                        if (mGenderFM.matches()) {
                            this.setGenderFromMatches(study, mGenderFM, genderStr, ConverterCVT.GENDER_WOMEN, ConverterCVT.GENDER_MEN, false);
                        } else {    // Not specified
                        
                            Matcher mGenderNotSpecified = P_UNKNOWN.matcher(genderStr);
                            if (mGenderNotSpecified.matches()) {
                                study.setAttributeIfNotNull("studyGenderElig", ConverterCVT.UNKNOWN);
                            } else {    // Raw value (shouldn't happen)

                                study.setAttributeIfNotNull("studyGenderElig", genderStr);
                                this.writeLog("Couldn't parse study gender (used raw value): " + genderStr);
                            }
                        }
                    }
                }
            }
        }
    }

    /**
     * Set study gender field using regex group matches.
     * 
     * @param study the study item to set the gender field of
     * @param m the regex matcher with the groups
     * @param genderStr the gender input string
     * @param gender1 the value to set if (only) the first group matches
     * @param gender2 the value to set if (only) the second group matches
     * @param structured a boolean indicating if the regex used was structured (P_GENDER_STRUCTURED) or not (P_GENDER_MF, P_GENDER_FM)
     */
    public void setGenderFromMatches(Item study, Matcher m, String genderStr, String gender1, String gender2, boolean structured) {
        String g1 = m.group(2);
        String g2 = m.group(4);
        if (g1 != null && g2 != null && (!structured || (g1.equalsIgnoreCase("yes") && g2.equalsIgnoreCase("yes")))) {
            study.setAttributeIfNotNull("genderElig", ConverterCVT.GENDER_ALL);
        } else if (g1 != null && (!structured || g1.equalsIgnoreCase("yes"))) {
            study.setAttributeIfNotNull("genderElig", gender1);
        } else if (g2 != null && (!structured || g2.equalsIgnoreCase("yes"))) {
            study.setAttributeIfNotNull("genderElig", gender2);
        } else {
            this.writeLog("Match for study gender (structured regex) but no gender found, string: " + genderStr);
        }
    }

    /**
     * TODO
     */
    public void parseIEC(Item study, String icStr, String ecStr) {
        if (!this.existingStudy()) {
            StringBuilder iec = new StringBuilder();

            /* Inclusion criteria */
            if (!ConverterUtils.isNullOrEmptyOrBlank(icStr)) {    // None
                Matcher mIcNone = P_IEC_NONE.matcher(icStr);
                if (mIcNone.matches()) {
                    String g1None = mIcNone.group(2);
                    if (!ConverterUtils.isNullOrEmptyOrBlank(g1None)) {
                        iec.append(IC_PREFIX + ConverterCVT.NONE);
                    } else {
                        iec.append(IC_PREFIX + ConverterCVT.UNKNOWN);
                    }
                } else {    // N/A
                    Matcher mIcNA = P_IEC_NA.matcher(icStr);
                    if (mIcNA.matches()) {
                        iec.append(IC_PREFIX + ConverterCVT.NOT_APPLICABLE);
                    } else {    // Raw value
                        iec.append(icStr);
                    }
                }
            }

            /* Exclusion criteria */
            if (!ConverterUtils.isNullOrEmptyOrBlank(ecStr)) {    // None
                Matcher mEcNone = P_IEC_NONE.matcher(ecStr);

                String adaptedEcPrefix = "";
                if (iec.length() > 0) {
                    adaptedEcPrefix = ". " + EC_PREFIX;
                } else {
                    adaptedEcPrefix = EC_PREFIX;
                }

                if (mEcNone.matches()) {
                    String g2None = mEcNone.group(2);
                    if (!ConverterUtils.isNullOrEmptyOrBlank(g2None)) {
                        iec.append(adaptedEcPrefix + ConverterCVT.NONE);
                    } else {
                        iec.append(adaptedEcPrefix + ConverterCVT.UNKNOWN);
                    }
                } else {    // N/A
                    Matcher mEcNA = P_IEC_NA.matcher(ecStr);
                    if (mEcNA.matches()) {
                        iec.append(adaptedEcPrefix + ConverterCVT.NOT_APPLICABLE);
                    } else {    // Raw value
                        iec.append(ecStr);
                    }
                }
            }

            // Setting IEC string constructed from IC + EC
            String iecStr = iec.toString();
            if (!ConverterUtils.isNullOrEmptyOrBlank(iecStr)) {
                study.setAttributeIfNotNull("iec", iecStr);
            }
        }
    }

    public void parseDataSharingStatement(Item study, String resultsIPDPlan, String resultsIPDDescription) {
        if (!this.existingStudy()) {
            StringBuilder dSSBuilder = new StringBuilder();

            if (!ConverterUtils.isNullOrEmptyOrBlank(resultsIPDPlan)) {
                dSSBuilder.append(resultsIPDPlan);
                if (!resultsIPDPlan.endsWith(".")) {
                    dSSBuilder.append(".");
                }
                dSSBuilder.append(" ");
            }

            if (!ConverterUtils.isNullOrEmptyOrBlank(resultsIPDDescription)) {
                dSSBuilder.append(resultsIPDDescription);
            }

            String dataSharingStatement = dSSBuilder.toString();
            if (!ConverterUtils.isNullOrEmptyOrBlank(dataSharingStatement)) {
                study.setAttributeIfNotNull("dataSharingStatement", dataSharingStatement);
            }
        }
    }

    /**
     * Get field value from array of values using a field's position-lookup Map, value is also cleaned.
     * 
     * @param lineValues the list of all values for a line in the data file
     * @param field the name of the field to get the value of
     * @return the cleaned value of the field
     * //@see cleanValue()
     */
    public String getAndCleanValue(String[] lineValues, String field) {
        // TODO: handle errors
        return this.cleanValue(lineValues[this.fieldsToInd.get(field)], true);
    }

    /**
     * Get field value from array of values using a field's position-lookup Map, value is also cleaned without stripping it of leading/trailing whitespaces.
     * 
     * @param lineValues the list of all values for a line in the data file
     * @param field the name of the field to get the value of
     * @return the cleaned value of the field
     * //@see #cleanValue()
     */
    public String getAndCleanValueNoStrip(String[] lineValues, String field) {
        // TODO: handle errors
        return this.cleanValue(lineValues[this.fieldsToInd.get(field)], false);
    }

    /**
     * Remove extra quotes, unescape HTML chars, and strip the string of any leading/trailing whitespace.
     * 
     * @param s the value to clean
     * @return the cleaned value
     * //@see #unescapeHtml()
     * //@see #removeQuotes()
     */
    public String cleanValue(String s, boolean strip) {
        if (strip) {
            return ConverterUtils.unescapeHtml(ConverterUtils.removeQuotes(s)).strip();
        }
        return ConverterUtils.unescapeHtml(ConverterUtils.removeQuotes(s));
    }

<<<<<<< HEAD
    /**
     * TODO
     * @param field name of field for comparison to find the item
     * @param value value for comparison to find the item, should be unique!
     */
    public Item getItemFromItemMap(Item parentItem, Map<String, List<Item>> itemMap, String field, String value) {
        Item searchedItem = null;

        String parentId = parentItem.getIdentifier();
        if (itemMap.containsKey(parentId)) {
            List<Item> items = itemMap.get(parentId);
            for (Item item: items) {
                if (value.equals(ConverterUtils.getValueOfItemAttribute(item, field))) {
                    searchedItem = item;
                    break;
                }
            }
        }

        return searchedItem;
    }

    /**
     * TODO
     * 
     * 2-letter ISO code
     */
    public Country getCountryFromField(String field, String value) throws Exception {
        Country c = null;
        if (!ConverterUtils.isNullOrEmptyOrBlank(value)) {
            ClassDescriptor countryCD = this.getModel().getClassDescriptorByName("Country");
            if (countryCD == null) {
                throw new RuntimeException("This model does not contain a Country class");
            }
            
            Query q = new Query();
            QueryClass countryClass = new QueryClass(countryCD.getType());
            q.addFrom(countryClass);
            q.addToSelect(countryClass);
            
            QueryField qf = new QueryField(countryClass, field);
            q.setConstraint(new SimpleConstraint(qf, ConstraintOp.EQUALS, new QueryValue(value)));
            
            Results res = this.os.execute(q);
            
            Iterator<?> resIter = res.iterator();
            try {
                ResultsRow<?> rr = (ResultsRow<?>) resIter.next();
                c = (Country) rr.get(0);
            } catch (NoSuchElementException e) {
                this.writeLog("getCountryFromField(): couldn't find country with field \"" + field + "\" and value \"" + value + "\"");
            }
        }
        return c;
    }

    public void storeEuctrItems() throws Exception {
        // Storing all EUCTR items
        List<Map<String, List<Item>>> itemMaps = Arrays.asList(
            studyConditions, studyCountries, studyFeatures, studyICDs, studyIdentifiers, locations,
            organisations, people, relationships, titles, topics, objects,
            objectDates, objectDescriptions, objectIdentifiers, objectInstances
           //     , objectOrganisations,
           // objectPeople, objectRelationships, objectTitles, objectTopics
        );

        for (Map<String, List<Item>> itemMap: itemMaps) {
            for (List<Item> items: itemMap.values()) {
                for (Item item: items) {
                    store(item);
                }
            }
        }

        for (Item study: this.studies.values()) {
            store(study);
        }
=======
    public boolean isEuctr() {
        return this.registry.equals(ConverterCVT.R_EUCTR);
>>>>>>> 284b6363
    }

    /**
     * TODO
     */
    public Item createAndStoreClassItem(Item mainClassItem, String className, String[][] kv) throws Exception {
        Item item = this.createClassItem(mainClassItem, className, kv);

        if (item != null) {
            if (this.isEuctr()) {
                String mapName = this.getReverseReferenceNameOfClass(className);
                Map<String, List<Item>> itemMap = (Map<String, List<Item>>) WhoConverter.class.getSuperclass().getDeclaredField(mapName).get(this);
                if (itemMap != null) {
                    this.saveToItemMap(mainClassItem, itemMap, item);
                } else {
                    this.writeLog("Couldn't save EUCTR item to map, class name: " + className);
                }
            } else {
                store(item);
            }
        }

        return item;
    }

    /**
     * Get a dictionary (map) of the WHO data file field names linked to their corresponding column index in the data file, using a separate headers file.
     * The headers file path is defined in the project.xml file (and set as an instance attribute of this class).
     * 
     * @return map of data file field names and their corresponding column index
     */
    public Map<String, Integer> getHeaders() throws Exception {
        if (this.headersFilePath.equals("")) {
            throw new Exception("headersFilePath property not set in mdrmine project.xml");
        }

        if (!(new File(this.headersFilePath).isFile())) {
            throw new Exception("WHO Headers file does not exist (path tested: " + this.headersFilePath + " )");
        }

        List<String> fileContent = Files.readAllLines(Paths.get(this.headersFilePath), StandardCharsets.UTF_8);
        Map<String, Integer> fieldsToInd = new HashMap<String, Integer>();

        if (fileContent.size() > 0) {
            String headersLine = String.join("", fileContent).strip();
            // Deleting the invisible \FEFF unicode character at the beginning of the header file
            if (Integer.toHexString(headersLine.charAt(0) | 0x10000).substring(1).toLowerCase().equals("feff")) {
                headersLine = headersLine.substring(1);
            }
            String[] fields = headersLine.split(",");
            
            for (int ind = 0; ind < fields.length; ind++) {
                fieldsToInd.put(fields[ind], ind);
            }
        } else {
            throw new Exception("WHO Headers file is empty");
        }

        return fieldsToInd;
    }
}<|MERGE_RESOLUTION|>--- conflicted
+++ resolved
@@ -11,40 +11,32 @@
  *
  */
 
-import com.opencsv.CSVParser;
-import com.opencsv.CSVParserBuilder;
-import com.opencsv.CSVReader;
-import com.opencsv.CSVReaderBuilder;
-import com.opencsv.exceptions.CsvMalformedLineException;
-import org.apache.commons.lang3.math.NumberUtils;
-import org.apache.commons.text.WordUtils;
-import org.apache.log4j.Logger;
-import org.intermine.dataconversion.ItemWriter;
-import org.intermine.metadata.Model;
-<<<<<<< HEAD
-import org.intermine.model.bio.Country;
-import org.intermine.objectstore.query.*;
-=======
->>>>>>> 284b6363
-import org.intermine.xml.full.Item;
-
 import java.io.File;
 import java.io.Reader;
 import java.nio.charset.StandardCharsets;
 import java.nio.file.Files;
 import java.nio.file.Paths;
 import java.time.LocalDate;
-<<<<<<< HEAD
-import java.util.*;
-=======
 import java.util.ArrayList;
 import java.util.HashMap;
 import java.util.HashSet;
 import java.util.List;
 import java.util.Map;
->>>>>>> 284b6363
 import java.util.regex.Matcher;
 import java.util.regex.Pattern;
+
+import com.opencsv.CSVParser;
+import com.opencsv.CSVParserBuilder;
+import com.opencsv.CSVReader;
+import com.opencsv.CSVReaderBuilder;
+
+import com.opencsv.exceptions.CsvMalformedLineException;
+import org.apache.commons.lang3.math.NumberUtils;
+import org.apache.commons.text.WordUtils;
+import org.intermine.dataconversion.ItemWriter;
+import org.intermine.metadata.Model;
+import org.intermine.xml.full.Item;
+
 
 
 /**
@@ -106,42 +98,6 @@
     private Map<String, Integer> fieldsToInd;
     private String registry;    // Registry name
     private boolean cache;  // Caching if new EUCTR study
-<<<<<<< HEAD
-    private boolean newerLastUpdate; // When parsing existing EUCTR study, true if last update date more recent than current one
-    private Country currentCountry; // When parsing existing EUCTR study, country associated with country code
-
-    /* Saving all EUCTR items for later modification and saving at the end  */
-    // Cache of studies, key is primary identifier (not Item or DB id)
-    private Map<String, Item> studies = new HashMap<String, Item>();
-    // Study-related classes
-    private Map<String, List<Item>> studyConditions = new HashMap<String, List<Item>>();
-    private Map<String, List<Item>> studyCountries = new HashMap<String, List<Item>>();
-    private Map<String, List<Item>> studyFeatures = new HashMap<String, List<Item>>();
-    private Map<String, List<Item>> studyICDs = new HashMap<String, List<Item>>();
-    private Map<String, List<Item>> studyIdentifiers = new HashMap<String, List<Item>>();
-    private Map<String, List<Item>> locations = new HashMap<String, List<Item>>();
-    private Map<String, List<Item>> organisations = new HashMap<String, List<Item>>();
-    private Map<String, List<Item>> people = new HashMap<String, List<Item>>();
-    private Map<String, List<Item>> relationships = new HashMap<String, List<Item>>();
-    private Map<String, List<Item>> titles = new HashMap<String, List<Item>>();
-    private Map<String, List<Item>> topics = new HashMap<String, List<Item>>();
-    // DOs
-    private Map<String, List<Item>> objects = new HashMap<String, List<Item>>();
-    // DO-related subclasses
-    private Map<String, List<Item>> objectDates = new HashMap<String, List<Item>>();
-    private Map<String, List<Item>> objectDescriptions = new HashMap<String, List<Item>>();
-    private Map<String, List<Item>> objectIdentifiers = new HashMap<String, List<Item>>();
-    private Map<String, List<Item>> objectInstances = new HashMap<String, List<Item>>();
-    //private Map<String, List<Item>> objectOrganisations = new HashMap<String, List<Item>>();
-    //private Map<String, List<Item>> objectPeople = new HashMap<String, List<Item>>();
-    //private Map<String, List<Item>> objectRelationships = new HashMap<String, List<Item>>();
-    //private Map<String, List<Item>> objectTitles = new HashMap<String, List<Item>>();
-    //private Map<String, List<Item>> objectTopics = new HashMap<String, List<Item>>();
-
-    private static final Logger LOG = Logger.getLogger(WhoConverter.class);
-
-=======
->>>>>>> 284b6363
 
     /**
      * Constructor
@@ -660,10 +616,6 @@
         // TODO: attempt at separating first name/last name if one of firstName/lastName is empty?
         // Check MDR code for this: https://github.com/scanhamman/MDR_Harvester/blob/master/GeneralHelpers/StringFunctions.cs#L714
 
-<<<<<<< HEAD
-        Item studyPeople = createItem("Person");
-=======
->>>>>>> 284b6363
         String givenName = null;
         String familyName = null;
         String fullName = null;
@@ -683,13 +635,13 @@
             contribType = ConverterCVT.CONTRIBUTOR_TYPE_PUBLIC_CONTACT;
         } else {
             // Exception already thrown earlier so value can't be anything other than "scientific"
-            //contribType = ConverterCVT.CONTRIBUTOR_TYPE_SCIENTIFIC_CONTACT;
-        }
-
-        LOG.info("STUDY " + givenName + "|" + familyName +"|" + affiliation +"|"+ contribType);
-//        this.createAndStoreClassItem(study, "Person",
-//            new String[][]{{"givenName", givenName}, {"familyName", familyName},
-//                            {"fullName", fullName}, {"affiliation", affiliation}, {"contribType", contribType}});
+            contribType = ConverterCVT.CONTRIBUTOR_TYPE_SCIENTIFIC_CONTACT;
+        }
+
+        // TODO: fix affiliation
+        this.createAndStoreClassItem(study, "Person",
+            new String[][]{{"givenName", givenName}, {"familyName", familyName},
+                            {"fullName", fullName}, {"affiliation", affiliation}, {"contribType", contribType}});
     }
 
     /**
@@ -967,14 +919,8 @@
     public void createAndStoreStudyOrg(Item study, String studyOrgStr, String contribType) throws Exception {
         if (!ConverterUtils.isNullOrEmptyOrBlank(studyOrgStr)) {
             // TODO: setting studyOrganisation object for now, need logic to distinguish people from orgs
-<<<<<<< HEAD
-            Item studyPeople = createItem("Person");
-            studyPeople.setAttributeIfNotNull("contribType", contribType);
-=======
->>>>>>> 284b6363
-
-            /*
-            //createAndStoreClassItem needs to deal with many2many as well
+
+            // TODO: createAndStoreClassItem needs to deal with many2many as well
 
             Matcher mNA = P_NOT_APPLICABLE.matcher(studyOrgStr);
             if (mNA.matches()) {    // N/A
@@ -995,19 +941,13 @@
                                         {"name", studyOrgStr}});
                 }
             }
-            */
         }
     }
 
     /**
      * TODO
-<<<<<<< HEAD
-     * //@param cadDateStr raw date string of competent authority decision
-     * //@param ecdDateStr raw date(s) string of ethics committee decision
-=======
      * @param cadDate date of competent authority decision
      * @param ecdDateStr raw date(s) string of ethics committee decision
->>>>>>> 284b6363
      */
     public void parseCountries(Item study, String countriesStr, String plannedEnrolment, LocalDate cadDate, String ecdDatesStr) throws Exception {
         // TODO: only restrict date fields + enrolment to EUCTR?
@@ -1233,7 +1173,7 @@
         } else {
             // Update DO creation date
             if (registrationDate != null) {
-                Item doRegistryEntry = this.getItemFromItemMap(study, this.studyObjects, "objectType", ConverterCVT.O_TYPE_TRIAL_REGISTRY_ENTRY);
+                Item doRegistryEntry = this.getItemFromItemMap(study, this.objects, "objectType", ConverterCVT.O_TYPE_TRIAL_REGISTRY_ENTRY);
                 if (doRegistryEntry != null) {
                     Item creationOD = this.getItemFromItemMap(doRegistryEntry, this.objectDates, "dateType", ConverterCVT.DATE_TYPE_CREATED);
                     if (creationOD != null) {
@@ -1250,11 +1190,7 @@
 
             // Update DO last update date
             if (lastUpdate != null) {
-<<<<<<< HEAD
                 Item doRegistryEntry = this.getItemFromItemMap(study, this.objects, "objectType",  ConverterCVT.O_TYPE_TRIAL_REGISTRY_ENTRY);
-=======
-                Item doRegistryEntry = this.getItemFromItemMap(study, this.studyObjects, "objectType", ConverterCVT.O_TYPE_TRIAL_REGISTRY_ENTRY);
->>>>>>> 284b6363
                 if (doRegistryEntry != null) {
                     Item lastUpdateOD = this.getItemFromItemMap(doRegistryEntry, this.objectDates, "dateType", ConverterCVT.DATE_TYPE_UPDATED);
                     if (lastUpdateOD != null) {
@@ -1463,88 +1399,8 @@
         return ConverterUtils.unescapeHtml(ConverterUtils.removeQuotes(s));
     }
 
-<<<<<<< HEAD
-    /**
-     * TODO
-     * @param field name of field for comparison to find the item
-     * @param value value for comparison to find the item, should be unique!
-     */
-    public Item getItemFromItemMap(Item parentItem, Map<String, List<Item>> itemMap, String field, String value) {
-        Item searchedItem = null;
-
-        String parentId = parentItem.getIdentifier();
-        if (itemMap.containsKey(parentId)) {
-            List<Item> items = itemMap.get(parentId);
-            for (Item item: items) {
-                if (value.equals(ConverterUtils.getValueOfItemAttribute(item, field))) {
-                    searchedItem = item;
-                    break;
-                }
-            }
-        }
-
-        return searchedItem;
-    }
-
-    /**
-     * TODO
-     * 
-     * 2-letter ISO code
-     */
-    public Country getCountryFromField(String field, String value) throws Exception {
-        Country c = null;
-        if (!ConverterUtils.isNullOrEmptyOrBlank(value)) {
-            ClassDescriptor countryCD = this.getModel().getClassDescriptorByName("Country");
-            if (countryCD == null) {
-                throw new RuntimeException("This model does not contain a Country class");
-            }
-            
-            Query q = new Query();
-            QueryClass countryClass = new QueryClass(countryCD.getType());
-            q.addFrom(countryClass);
-            q.addToSelect(countryClass);
-            
-            QueryField qf = new QueryField(countryClass, field);
-            q.setConstraint(new SimpleConstraint(qf, ConstraintOp.EQUALS, new QueryValue(value)));
-            
-            Results res = this.os.execute(q);
-            
-            Iterator<?> resIter = res.iterator();
-            try {
-                ResultsRow<?> rr = (ResultsRow<?>) resIter.next();
-                c = (Country) rr.get(0);
-            } catch (NoSuchElementException e) {
-                this.writeLog("getCountryFromField(): couldn't find country with field \"" + field + "\" and value \"" + value + "\"");
-            }
-        }
-        return c;
-    }
-
-    public void storeEuctrItems() throws Exception {
-        // Storing all EUCTR items
-        List<Map<String, List<Item>>> itemMaps = Arrays.asList(
-            studyConditions, studyCountries, studyFeatures, studyICDs, studyIdentifiers, locations,
-            organisations, people, relationships, titles, topics, objects,
-            objectDates, objectDescriptions, objectIdentifiers, objectInstances
-           //     , objectOrganisations,
-           // objectPeople, objectRelationships, objectTitles, objectTopics
-        );
-
-        for (Map<String, List<Item>> itemMap: itemMaps) {
-            for (List<Item> items: itemMap.values()) {
-                for (Item item: items) {
-                    store(item);
-                }
-            }
-        }
-
-        for (Item study: this.studies.values()) {
-            store(study);
-        }
-=======
     public boolean isEuctr() {
         return this.registry.equals(ConverterCVT.R_EUCTR);
->>>>>>> 284b6363
     }
 
     /**
@@ -1555,16 +1411,29 @@
 
         if (item != null) {
             if (this.isEuctr()) {
+                // Get item map name from reference
                 String mapName = this.getReverseReferenceNameOfClass(className);
-                Map<String, List<Item>> itemMap = (Map<String, List<Item>>) WhoConverter.class.getSuperclass().getDeclaredField(mapName).get(this);
-                if (itemMap != null) {
-                    this.saveToItemMap(mainClassItem, itemMap, item);
+                
+                // Get item map name from collection
+                if (mapName == null) {
+                    mapName = this.getReverseCollectionNameOfClass(className, mainClassItem.getClassName());
+                }
+
+                if (mapName != null) {
+                    Map<String, List<Item>> itemMap = (Map<String, List<Item>>) WhoConverter.class.getSuperclass().getDeclaredField(mapName).get(this);
+                    if (itemMap != null) {
+                        this.saveToItemMap(mainClassItem, itemMap, item);
+                    } else {
+                        this.writeLog("Couldn't save EUCTR item to map, class name: " + className);
+                    }
                 } else {
-                    this.writeLog("Couldn't save EUCTR item to map, class name: " + className);
+                    this.writeLog("Failed to save EUCTR item to map (couldn't find map), class name: " + className);
                 }
             } else {
                 store(item);
             }
+        } else {
+            this.writeLog("Failed to create item of class " + className + ", attributes: " + kv);
         }
 
         return item;
